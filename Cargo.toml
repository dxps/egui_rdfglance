--- conflicted
+++ resolved
@@ -18,11 +18,8 @@
 anyhow = "1.0.95"
 oxrdfxml = "0.1.5"
 bimap = "0.6.3"
-<<<<<<< HEAD
 const_format = "0.2.34"
-=======
 byteorder = "1.5.0"
->>>>>>> 3e15e200
 
 [profile.release]
 windows-subsystem = "windows"